/*
 * Vencord, a modification for Discord's desktop app
 * Copyright (c) 2022 Vendicated and contributors
 *
 * This program is free software: you can redistribute it and/or modify
 * it under the terms of the GNU General Public License as published by
 * the Free Software Foundation, either version 3 of the License, or
 * (at your option) any later version.
 *
 * This program is distributed in the hope that it will be useful,
 * but WITHOUT ANY WARRANTY; without even the implied warranty of
 * MERCHANTABILITY or FITNESS FOR A PARTICULAR PURPOSE.  See the
 * GNU General Public License for more details.
 *
 * You should have received a copy of the GNU General Public License
 * along with this program.  If not, see <https://www.gnu.org/licenses/>.
*/

import { WEBPACK_CHUNK } from "@utils/constants";
import { Logger } from "@utils/Logger";
import { canonicalizeMatch, canonicalizeReplacement } from "@utils/patches";
import { PatchReplacement } from "@utils/types";
import { WebpackInstance } from "discord-types/other";

import { traceFunction } from "../debug/Tracer";
import { patches } from "../plugins";
import { _initWebpack, beforeInitListeners, factoryListeners, moduleListeners, subscriptions, wreq } from ".";

const logger = new Logger("WebpackInterceptor", "#8caaee");
const initCallbackRegex = canonicalizeMatch(/{return \i\(".+?"\)}/);

let webpackChunk: any[];

// Patch the window webpack chunk setter to monkey patch the push method before any chunks are pushed
// This way we can patch the factory of everything being pushed to the modules array
Object.defineProperty(window, WEBPACK_CHUNK, {
    configurable: true,

    get: () => webpackChunk,
    set: v => {
        if (v?.push) {
            if (!v.push.$$vencordOriginal) {
                logger.info(`Patching ${WEBPACK_CHUNK}.push`);
                patchPush(v);

                // @ts-ignore
                delete window[WEBPACK_CHUNK];
                window[WEBPACK_CHUNK] = v;
            }
        }

        webpackChunk = v;
    }
});

// wreq.O is the webpack onChunksLoaded function
// Discord uses it to await for all the chunks to be loaded before initializing the app
// We monkey patch it to also monkey patch the initialize app callback to get immediate access to the webpack require and run our listeners before doing it
Object.defineProperty(Function.prototype, "O", {
    configurable: true,

    set(onChunksLoaded: any) {
        // When using react devtools or other extensions, or even when discord loads the sentry, we may also catch their webpack here.
        // This ensures we actually got the right one
        // this.e (wreq.e) is the method for loading a chunk, and only the main webpack has it
        if (new Error().stack?.includes("discord.com") && String(this.e).includes("Promise.all")) {
            logger.info("Found main WebpackRequire.onChunksLoaded");

            delete (Function.prototype as any).O;

            const originalOnChunksLoaded = onChunksLoaded;
            onChunksLoaded = function (this: unknown, result: any, chunkIds: string[], callback: () => any, priority: number) {
                if (callback != null && initCallbackRegex.test(callback.toString())) {
                    Object.defineProperty(this, "O", {
                        value: originalOnChunksLoaded,
                        configurable: true
                    });

                    const wreq = this as WebpackInstance;

                    const originalCallback = callback;
                    callback = function (this: unknown) {
                        logger.info("Patched initialize app callback invoked, initializing our internal references to WebpackRequire and running beforeInitListeners");
                        _initWebpack(wreq);

                        for (const beforeInitListener of beforeInitListeners) {
                            beforeInitListener(wreq);
                        }

                        originalCallback.apply(this, arguments as any);
                    };

                    callback.toString = originalCallback.toString.bind(originalCallback);
                    arguments[2] = callback;
                }

                originalOnChunksLoaded.apply(this, arguments as any);
            };

            onChunksLoaded.toString = originalOnChunksLoaded.toString.bind(originalOnChunksLoaded);
        }

        Object.defineProperty(this, "O", {
            value: onChunksLoaded,
            configurable: true
        });
    }
});

// wreq.m is the webpack module factory.
// normally, this is populated via webpackGlobal.push, which we patch below.
// However, Discord has their .m prepopulated.
// Thus, we use this hack to immediately access their wreq.m and patch all already existing factories
//
// Update: Discord now has TWO webpack instances. Their normal one and sentry
// Sentry does not push chunks to the global at all, so this same patch now also handles their sentry modules
Object.defineProperty(Function.prototype, "m", {
    configurable: true,

    set(v: any) {
        // When using react devtools or other extensions, we may also catch their webpack here.
        // This ensures we actually got the right one
        const error = new Error();
        if (error.stack?.includes("discord.com")) {
            logger.info("Found Webpack module factory", error.stack.match(/\/assets\/(.+?\.js)/)?.[1] ?? "");
            patchFactories(v);
        }

        Object.defineProperty(this, "m", {
            value: v,
            configurable: true
        });
    }
});

function patchPush(webpackGlobal: any) {
    function handlePush(chunk: any) {
        try {
            patchFactories(chunk[1]);
        } catch (err) {
            logger.error("Error in handlePush", err);
        }

        return handlePush.$$vencordOriginal.call(webpackGlobal, chunk);
    }

    handlePush.$$vencordOriginal = webpackGlobal.push;
    handlePush.toString = handlePush.$$vencordOriginal.toString.bind(handlePush.$$vencordOriginal);
    // Webpack overwrites .push with its own push like so: `d.push = n.bind(null, d.push.bind(d));`
    // it wraps the old push (`d.push.bind(d)`). this old push is in this case our handlePush.
    // If we then repatched the new push, we would end up with recursive patching, which leads to our patches
    // being applied multiple times.
    // Thus, override bind to use the original push
    handlePush.bind = (...args: unknown[]) => handlePush.$$vencordOriginal.bind(...args);

    Object.defineProperty(webpackGlobal, "push", {
        configurable: true,

        get: () => handlePush,
        set(v) {
            handlePush.$$vencordOriginal = v;
        }
    });
}

<<<<<<< HEAD
function patchFactories(factories: Record<string | number, (module: { exports: any; }, exports: any, require: any) => void>) {
    const { waitForSubscriptions, listeners } = Vencord.Webpack;
    const { patches } = Vencord.Plugins;
=======
let webpackNotInitializedLogged = false;
>>>>>>> 85d6d74a

function patchFactories(factories: Record<string, (module: any, exports: any, require: WebpackInstance) => void>) {
    for (const id in factories) {
        let mod = factories[id];

        const originalMod = mod;
        const patchedBy = new Set();

        const factory = factories[id] = function (module: any, exports: any, require: WebpackInstance) {
            if (wreq == null && IS_DEV) {
                if (!webpackNotInitializedLogged) {
                    webpackNotInitializedLogged = true;
                    logger.error("WebpackRequire was not initialized, running modules without patches instead.");
                }

                return void originalMod(module, exports, require);
            }

            try {
                mod(module, exports, require);
            } catch (err) {
                // Just rethrow discord errors
                if (mod === originalMod) throw err;

                logger.error("Error in patched module", err);
                return void originalMod(module, exports, require);
            }

            exports = module.exports;

            if (!exports) return;

            // There are (at the time of writing) 11 modules exporting the window
            // Make these non enumerable to improve webpack search performance
            if (exports === window && require.c) {
                Object.defineProperty(require.c, id, {
                    value: require.c[id],
                    enumerable: false,
                    configurable: true,
                    writable: true
                });
                return;
            }

            for (const callback of moduleListeners) {
                try {
                    callback(exports, id);
                } catch (err) {
                    logger.error("Error in Webpack module listener:\n", err, callback);
                }
            }

            for (const [filter, callback] of waitForSubscriptions) {
                try {
                    if (filter(exports)) {
                        waitForSubscriptions.delete(filter);
                        callback(exports);
                    } else if (exports.default && filter(exports.default)) {
                        waitForSubscriptions.delete(filter);
                        callback(exports.default);
                    }
                } catch (err) {
<<<<<<< HEAD
                    logger.error("Error while firing callback for webpack waitFor subscription", err);
=======
                    logger.error("Error while firing callback for Webpack subscription:\n", err, filter, callback);
>>>>>>> 85d6d74a
                }
            }
        } as any as { toString: () => string, original: any, (...args: any[]): void; };

        factory.toString = originalMod.toString.bind(originalMod);
        factory.original = originalMod;

        for (const factoryListener of factoryListeners) {
            try {
                factoryListener(originalMod);
            } catch (err) {
                logger.error("Error in Webpack factory listener:\n", err, factoryListener);
            }
        }

        // Discords Webpack chunks for some ungodly reason contain random
        // newlines. Cyn recommended this workaround and it seems to work fine,
        // however this could potentially break code, so if anything goes weird,
        // this is probably why.
        // Additionally, `[actual newline]` is one less char than "\n", so if Discord
        // ever targets newer browsers, the minifier could potentially use this trick and
        // cause issues.
        //
        // 0, prefix is to turn it into an expression: 0,function(){} would be invalid syntax without the 0,
        let code: string = "0," + mod.toString().replaceAll("\n", "");

        for (let i = 0; i < patches.length; i++) {
            const patch = patches[i];
            if (patch.predicate && !patch.predicate()) continue;
            if (!code.includes(patch.find)) continue;

            patchedBy.add(patch.plugin);

            const executePatch = traceFunction(`patch by ${patch.plugin}`, (match: string | RegExp, replace: string) => code.replace(match, replace));
            const previousMod = mod;
            const previousCode = code;

            // We change all patch.replacement to array in plugins/index
            for (const replacement of patch.replacement as PatchReplacement[]) {
                if (replacement.predicate && !replacement.predicate()) continue;

                const lastMod = mod;
                const lastCode = code;

                canonicalizeReplacement(replacement, patch.plugin);

                try {
                    const newCode = executePatch(replacement.match, replacement.replace as string);
                    if (newCode === code) {
                        if (!patch.noWarn) {
                            logger.warn(`Patch by ${patch.plugin} had no effect (Module id is ${id}): ${replacement.match}`);
                            if (IS_DEV) {
                                logger.debug("Function Source:\n", code);
                            }
                        }

                        if (patch.group) {
                            logger.warn(`Undoing patch group ${patch.find} by ${patch.plugin} because replacement ${replacement.match} had no effect`);
                            mod = previousMod;
                            code = previousCode;
                            patchedBy.delete(patch.plugin);
                            break;
                        }

                        continue;
                    }

                    code = newCode;
                    mod = (0, eval)(`// Webpack Module ${id} - Patched by ${[...patchedBy].join(", ")}\n${newCode}\n//# sourceURL=WebpackModule${id}`);
                } catch (err) {
                    logger.error(`Patch by ${patch.plugin} errored (Module id is ${id}): ${replacement.match}\n`, err);

                    if (IS_DEV) {
                        const changeSize = code.length - lastCode.length;
                        const match = lastCode.match(replacement.match)!;

                        // Use 200 surrounding characters of context
                        const start = Math.max(0, match.index! - 200);
                        const end = Math.min(lastCode.length, match.index! + match[0].length + 200);
                        // (changeSize may be negative)
                        const endPatched = end + changeSize;

                        const context = lastCode.slice(start, end);
                        const patchedContext = code.slice(start, endPatched);

                        // inline require to avoid including it in !IS_DEV builds
                        const diff = (require("diff") as typeof import("diff")).diffWordsWithSpace(context, patchedContext);
                        let fmt = "%c %s ";
                        const elements = [] as string[];
                        for (const d of diff) {
                            const color = d.removed
                                ? "red"
                                : d.added
                                    ? "lime"
                                    : "grey";
                            fmt += "%c%s";
                            elements.push("color:" + color, d.value);
                        }

                        logger.errorCustomFmt(...Logger.makeTitle("white", "Before"), context);
                        logger.errorCustomFmt(...Logger.makeTitle("white", "After"), patchedContext);
                        const [titleFmt, ...titleElements] = Logger.makeTitle("white", "Diff");
                        logger.errorCustomFmt(titleFmt + fmt, ...titleElements, ...elements);
                    }

                    patchedBy.delete(patch.plugin);

                    if (patch.group) {
                        logger.warn(`Undoing patch group ${patch.find} by ${patch.plugin} because replacement ${replacement.match} errored`);
                        mod = previousMod;
                        code = previousCode;
                        break;
                    }

                    mod = lastMod;
                    code = lastCode;
                }
            }

            if (!patch.all) patches.splice(i--, 1);
        }
    }
}<|MERGE_RESOLUTION|>--- conflicted
+++ resolved
@@ -24,7 +24,7 @@
 
 import { traceFunction } from "../debug/Tracer";
 import { patches } from "../plugins";
-import { _initWebpack, beforeInitListeners, factoryListeners, moduleListeners, subscriptions, wreq } from ".";
+import { _initWebpack, beforeInitListeners, factoryListeners, moduleListeners, waitForSubscriptions, wreq } from ".";
 
 const logger = new Logger("WebpackInterceptor", "#8caaee");
 const initCallbackRegex = canonicalizeMatch(/{return \i\(".+?"\)}/);
@@ -163,13 +163,7 @@
     });
 }
 
-<<<<<<< HEAD
-function patchFactories(factories: Record<string | number, (module: { exports: any; }, exports: any, require: any) => void>) {
-    const { waitForSubscriptions, listeners } = Vencord.Webpack;
-    const { patches } = Vencord.Plugins;
-=======
 let webpackNotInitializedLogged = false;
->>>>>>> 85d6d74a
 
 function patchFactories(factories: Record<string, (module: any, exports: any, require: WebpackInstance) => void>) {
     for (const id in factories) {
@@ -232,11 +226,7 @@
                         callback(exports.default);
                     }
                 } catch (err) {
-<<<<<<< HEAD
-                    logger.error("Error while firing callback for webpack waitFor subscription", err);
-=======
                     logger.error("Error while firing callback for Webpack subscription:\n", err, filter, callback);
->>>>>>> 85d6d74a
                 }
             }
         } as any as { toString: () => string, original: any, (...args: any[]): void; };
