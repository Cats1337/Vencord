/*
 * Vencord, a modification for Discord's desktop app
 * Copyright (c) 2023 Vendicated and contributors
 *
 * This program is free software: you can redistribute it and/or modify
 * it under the terms of the GNU General Public License as published by
 * the Free Software Foundation, either version 3 of the License, or
 * (at your option) any later version.
 *
 * This program is distributed in the hope that it will be useful,
 * but WITHOUT ANY WARRANTY; without even the implied warranty of
 * MERCHANTABILITY or FITNESS FOR A PARTICULAR PURPOSE.  See the
 * GNU General Public License for more details.
 *
 * You should have received a copy of the GNU General Public License
 * along with this program.  If not, see <https://www.gnu.org/licenses/>.
*/

import type { Channel, User } from "discord-types/general";

// eslint-disable-next-line path-alias/no-relative
import { _resolveReady, filters, find, findByCode, findByProps, waitFor } from "../webpack";
import type * as t from "./types/utils";

<<<<<<< HEAD
export const FluxDispatcher = find<t.FluxDispatcher>(filters.byProps("dispatch", "subscribe"), m => {
=======
export let FluxDispatcher: t.FluxDispatcher;
waitFor(["dispatch", "subscribe"], m => {
    FluxDispatcher = m;
>>>>>>> a6c09bc9
    // Non import call to avoid circular dependency
    Vencord.Plugins.subscribeAllPluginsFluxEvents(m);

    const cb = () => {
        m.unsubscribe("CONNECTION_OPEN", cb);
        _resolveReady();
    };
    m.subscribe("CONNECTION_OPEN", cb);

    return m;
});

export const { ComponentDispatch } = findByProps("ComponentDispatch", "ComponentDispatcher");

export const RestAPI = find<t.RestAPI>(filters.byProps("getAPIBaseURL"), m => m.HTTP ?? m);
export const moment = findByProps<typeof import("moment")>("parseTwoDigitYear");

<<<<<<< HEAD
export const hljs = findByProps<typeof import("highlight.js")>("highlight", "registerLanguage");
=======
export const Constants = findByPropsLazy("Endpoints");

export const RestAPI: t.RestAPI = proxyLazyWebpack(() => {
    const mod = findByProps("getAPIBaseURL");
    return mod.HTTP ?? mod;
});
export const moment: typeof import("moment") = findByPropsLazy("parseTwoDigitYear");
>>>>>>> a6c09bc9

export const lodash = findByProps<typeof import("lodash")>("debounce", "cloneDeep");

export const i18n = find<t.i18n>(m => m.Messages?.["en-US"]);

export const SnowflakeUtils = findByProps<t.SnowflakeUtils>("fromTimestamp", "extractTimestamp");

export const Parser = findByProps<t.Parser>("parseTopic");
export const Alerts = findByProps<t.Alerts>("show", "close");

const ToastType = {
    MESSAGE: 0,
    SUCCESS: 1,
    FAILURE: 2,
    CUSTOM: 3
};
const ToastPosition = {
    TOP: 0,
    BOTTOM: 1
};

export const Toasts = {
    Type: ToastType,
    Position: ToastPosition,
    // what's less likely than getting 0 from Math.random()? Getting it twice in a row
    genId: () => (Math.random() || Math.random()).toString(36).slice(2),

    // hack to merge with the following interface, dunno if there's a better way
    ...{} as {
        show(data: {
            message: string,
            id: string,
            /**
             * Toasts.Type
             */
            type: number,
            options?: {
                /**
                 * Toasts.Position
                 */
                position?: number;
                component?: React.ReactNode,
                duration?: number;
            };
        }): void;
        pop(): void;
    }
};

waitFor(filters.byCode("showToast"), m => {
    Toasts.show = m.showToast;
    Toasts.pop = m.popToast;
});

/**
 * Show a simple toast. If you need more options, use Toasts.show manually
 */
export function showToast(message: string, type = ToastType.MESSAGE) {
    Toasts.show({
        id: Toasts.genId(),
        message,
        type
    });
}

export const UserUtils = findByProps("getUser", "fetchCurrentUser") as { getUser: (id: string) => Promise<User>; };
export const UploadHandler = findByProps("showUploadFileSizeExceededError", "promptToUpload") as {
    promptToUpload: (files: File[], channel: Channel, draftType: Number) => void;
};

export const ApplicationAssetUtils = findByProps("fetchAssetIds", "getAssetImage") as {
    fetchAssetIds: (applicationId: string, e: string[]) => Promise<string[]>;
};

export const Clipboard = findByProps<t.Clipboard>("SUPPORTS_COPY", "copy");

export const NavigationRouter = findByProps<t.NavigationRouter>("transitionTo", "replaceWith", "transitionToGuild");

export const SettingsRouter = findByProps("open", "saveAccountChanges");

export const { Permissions: PermissionsBits } = find(m => typeof m.Permissions?.ADMINISTRATOR === "bigint") as { Permissions: t.PermissionsBits; };

export const zustandCreate = findByCode<typeof import("zustand").default>("will be removed in v4");

const persistFilter = filters.byCode("[zustand persist middleware]");
export const { persist: zustandPersist } = find<typeof import("zustand/middleware")>(m => m.persist && persistFilter(m.persist));

export const MessageActions = findByProps("editMessage", "sendMessage");
export const UserProfileActions = findByProps("openUserProfileModal", "closeUserProfileModal");
export const InviteActions = findByProps("resolveInvite");

export const IconUtils = findByProps<t.IconUtils>("getGuildBannerURL", "getUserAvatarURL");<|MERGE_RESOLUTION|>--- conflicted
+++ resolved
@@ -22,13 +22,7 @@
 import { _resolveReady, filters, find, findByCode, findByProps, waitFor } from "../webpack";
 import type * as t from "./types/utils";
 
-<<<<<<< HEAD
 export const FluxDispatcher = find<t.FluxDispatcher>(filters.byProps("dispatch", "subscribe"), m => {
-=======
-export let FluxDispatcher: t.FluxDispatcher;
-waitFor(["dispatch", "subscribe"], m => {
-    FluxDispatcher = m;
->>>>>>> a6c09bc9
     // Non import call to avoid circular dependency
     Vencord.Plugins.subscribeAllPluginsFluxEvents(m);
 
@@ -43,20 +37,12 @@
 
 export const { ComponentDispatch } = findByProps("ComponentDispatch", "ComponentDispatcher");
 
+export const Constants = findByProps("Endpoints");
+
 export const RestAPI = find<t.RestAPI>(filters.byProps("getAPIBaseURL"), m => m.HTTP ?? m);
 export const moment = findByProps<typeof import("moment")>("parseTwoDigitYear");
 
-<<<<<<< HEAD
 export const hljs = findByProps<typeof import("highlight.js")>("highlight", "registerLanguage");
-=======
-export const Constants = findByPropsLazy("Endpoints");
-
-export const RestAPI: t.RestAPI = proxyLazyWebpack(() => {
-    const mod = findByProps("getAPIBaseURL");
-    return mod.HTTP ?? mod;
-});
-export const moment: typeof import("moment") = findByPropsLazy("parseTwoDigitYear");
->>>>>>> a6c09bc9
 
 export const lodash = findByProps<typeof import("lodash")>("debounce", "cloneDeep");
 
