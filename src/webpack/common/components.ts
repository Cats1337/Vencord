--- conflicted
+++ resolved
@@ -51,20 +51,13 @@
 /** css colour resolver stuff, no clue what exactly this does, just copied usage from Discord */
 export let useToken: t.useToken;
 
-waitFor(filters.byProps("FormItem", "Button"), m => {
-    Forms = m;
-    ({ useToken, Card, Button, FormSwitch: Switch, Tooltip, TextInput, TextArea, Text, Select, SearchableSelect, Slider, ButtonLooks, TabBar, Popout, Dialog, Paginator, ScrollerThin, Clickable, Avatar } = m);
-});
-
 export const MaskedLink = findComponent<t.MaskedLinkProps>(filters.componentByCode("MASKED_LINK)"));
 export const Timestamp = findComponent<t.TimestampProps>(filters.componentByCode(".Messages.MESSAGE_EDITED_TIMESTAMP_A11Y_LABEL.format"));
 export const Flex = findComponent<t.FlexProps>(filters.byProps("Justify", "Align", "Wrap"));
 
-<<<<<<< HEAD
 export const OAuth2AuthorizeModal = findExportedComponent("OAuth2AuthorizeModal");
-=======
-waitFor(["FormItem", "Button"], m => {
+
+waitFor(filters.byProps("FormItem", "Button"), m => {
+    Forms = m;
     ({ useToken, Card, Button, FormSwitch: Switch, Tooltip, TextInput, TextArea, Text, Select, SearchableSelect, Slider, ButtonLooks, TabBar, Popout, Dialog, Paginator, ScrollerThin, Clickable, Avatar, FocusLock } = m);
-    Forms = m;
 });
->>>>>>> 90ee07fd
