--- conflicted
+++ resolved
@@ -58,10 +58,8 @@
 
 export const OAuth2AuthorizeModal = findExportedComponent("OAuth2AuthorizeModal");
 
-<<<<<<< HEAD
 waitFor(filters.byProps("FormItem", "Button"), m => {
-=======
-waitFor(["FormItem", "Button"], m => {
+    Forms = m;
     ({
         useToken,
         Card,
@@ -85,7 +83,4 @@
         FocusLock,
         Heading
     } = m);
->>>>>>> 85d6d74a
-    Forms = m;
-    ({ useToken, Card, Button, FormSwitch: Switch, Tooltip, TextInput, TextArea, Text, Select, SearchableSelect, Slider, ButtonLooks, TabBar, Popout, Dialog, Paginator, ScrollerThin, Clickable, Avatar, FocusLock } = m);
-});
+});