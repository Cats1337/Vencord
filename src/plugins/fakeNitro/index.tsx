/*
 * Vencord, a modification for Discord's desktop app
 * Copyright (c) 2022 Vendicated and contributors
 *
 * This program is free software: you can redistribute it and/or modify
 * it under the terms of the GNU General Public License as published by
 * the Free Software Foundation, either version 3 of the License, or
 * (at your option) any later version.
 *
 * This program is distributed in the hope that it will be useful,
 * but WITHOUT ANY WARRANTY; without even the implied warranty of
 * MERCHANTABILITY or FITNESS FOR A PARTICULAR PURPOSE.  See the
 * GNU General Public License for more details.
 *
 * You should have received a copy of the GNU General Public License
 * along with this program.  If not, see <https://www.gnu.org/licenses/>.
*/

import { addPreEditListener, addPreSendListener, removePreEditListener, removePreSendListener } from "@api/MessageEvents";
import { definePluginSettings } from "@api/Settings";
import { Devs } from "@utils/constants";
import { ApngBlendOp, ApngDisposeOp, importApngJs } from "@utils/dependencies";
import { getCurrentGuild } from "@utils/discord";
import { Logger } from "@utils/Logger";
import definePlugin, { OptionType } from "@utils/types";
<<<<<<< HEAD
import { findByProps, findStore,proxyLazyWebpack } from "@webpack";
import { Alerts, ChannelStore, EmojiStore, FluxDispatcher, Forms, lodash, Parser, PermissionsBits, PermissionStore, UploadHandler, UserSettingsActionCreators, UserStore } from "@webpack/common";
=======
import { findByPropsLazy, findStoreLazy, proxyLazyWebpack } from "@webpack";
import { Alerts, ChannelStore, EmojiStore, FluxDispatcher, Forms, IconUtils, lodash, Parser, PermissionsBits, PermissionStore, UploadHandler, UserSettingsActionCreators, UserStore } from "@webpack/common";
import type { CustomEmoji } from "@webpack/types";
>>>>>>> 85d6d74a
import type { Message } from "discord-types/general";
import { applyPalette, GIFEncoder, quantize } from "gifenc";
import type { ReactElement, ReactNode } from "react";

const DRAFT_TYPE = 0;
const StickerStore = findStore("StickersStore") as {
    getPremiumPacks(): StickerPack[];
    getAllGuildStickers(): Map<string, Sticker[]>;
    getStickerById(id: string): Sticker | undefined;
};

const UserSettingsProtoStore = findStore("UserSettingsProtoStore");
const ProtoUtils = findByProps("BINARY_READ_OPTIONS");

function searchProtoClassField(localName: string, protoClass: any) {
    const field = protoClass?.fields?.find((field: any) => field.localName === localName);
    if (!field) return;

    const fieldGetter = Object.values(field).find(value => typeof value === "function") as any;
    return fieldGetter?.();
}

const PreloadedUserSettingsActionCreators = proxyLazyWebpack(() => UserSettingsActionCreators.PreloadedUserSettingsActionCreators);
const AppearanceSettingsActionCreators = proxyLazyWebpack(() => searchProtoClassField("appearance", PreloadedUserSettingsActionCreators.ProtoClass));
const ClientThemeSettingsActionsCreators = proxyLazyWebpack(() => searchProtoClassField("clientThemeSettings", AppearanceSettingsActionCreators));


const enum EmojiIntentions {
    REACTION = 0,
    STATUS = 1,
    COMMUNITY_CONTENT = 2,
    CHAT = 3,
    GUILD_STICKER_RELATED_EMOJI = 4,
    GUILD_ROLE_BENEFIT_EMOJI = 5,
    COMMUNITY_CONTENT_ONLY = 6,
    SOUNDBOARD = 7
}

const enum StickerType {
    PNG = 1,
    APNG = 2,
    LOTTIE = 3,
    // don't think you can even have gif stickers but the docs have it
    GIF = 4
}

interface BaseSticker {
    available: boolean;
    description: string;
    format_type: number;
    id: string;
    name: string;
    tags: string;
    type: number;
}
interface GuildSticker extends BaseSticker {
    guild_id: string;
}
interface DiscordSticker extends BaseSticker {
    pack_id: string;
}
type Sticker = GuildSticker | DiscordSticker;

interface StickerPack {
    id: string;
    name: string;
    sku_id: string;
    description: string;
    cover_sticker_id: string;
    banner_asset_id: string;
    stickers: Sticker[];
}

const enum FakeNoticeType {
    Sticker,
    Emoji
}

const fakeNitroEmojiRegex = /\/emojis\/(\d+?)\.(png|webp|gif)/;
const fakeNitroStickerRegex = /\/stickers\/(\d+?)\./;
const fakeNitroGifStickerRegex = /\/attachments\/\d+?\/\d+?\/(\d+?)\.gif/;
const hyperLinkRegex = /\[.+?\]\((https?:\/\/.+?)\)/;

const settings = definePluginSettings({
    enableEmojiBypass: {
        description: "Allow sending fake emojis",
        type: OptionType.BOOLEAN,
        default: true,
        restartNeeded: true
    },
    emojiSize: {
        description: "Size of the emojis when sending",
        type: OptionType.SLIDER,
        default: 48,
        markers: [32, 48, 64, 128, 160, 256, 512]
    },
    transformEmojis: {
        description: "Whether to transform fake emojis into real ones",
        type: OptionType.BOOLEAN,
        default: true,
        restartNeeded: true
    },
    enableStickerBypass: {
        description: "Allow sending fake stickers",
        type: OptionType.BOOLEAN,
        default: true,
        restartNeeded: true
    },
    stickerSize: {
        description: "Size of the stickers when sending",
        type: OptionType.SLIDER,
        default: 160,
        markers: [32, 64, 128, 160, 256, 512]
    },
    transformStickers: {
        description: "Whether to transform fake stickers into real ones",
        type: OptionType.BOOLEAN,
        default: true,
        restartNeeded: true
    },
    transformCompoundSentence: {
        description: "Whether to transform fake stickers and emojis in compound sentences (sentences with more content than just the fake emoji or sticker link)",
        type: OptionType.BOOLEAN,
        default: false
    },
    enableStreamQualityBypass: {
        description: "Allow streaming in nitro quality",
        type: OptionType.BOOLEAN,
        default: true,
        restartNeeded: true
    },
    useHyperLinks: {
        description: "Whether to use hyperlinks when sending fake emojis and stickers",
        type: OptionType.BOOLEAN,
        default: true
    },
    hyperLinkText: {
        description: "What text the hyperlink should use. {{NAME}} will be replaced with the emoji/sticker name.",
        type: OptionType.STRING,
        default: "{{NAME}}"
    }
}).withPrivateSettings<{
    disableEmbedPermissionCheck: boolean;
}>();

function hasPermission(channelId: string, permission: bigint) {
    const channel = ChannelStore.getChannel(channelId);

    if (!channel || channel.isPrivate()) return true;

    return PermissionStore.can(permission, channel);
}

const hasExternalEmojiPerms = (channelId: string) => hasPermission(channelId, PermissionsBits.USE_EXTERNAL_EMOJIS);
const hasExternalStickerPerms = (channelId: string) => hasPermission(channelId, PermissionsBits.USE_EXTERNAL_STICKERS);
const hasEmbedPerms = (channelId: string) => hasPermission(channelId, PermissionsBits.EMBED_LINKS);
const hasAttachmentPerms = (channelId: string) => hasPermission(channelId, PermissionsBits.ATTACH_FILES);

export default definePlugin({
    name: "FakeNitro",
    authors: [Devs.Arjix, Devs.D3SOX, Devs.Ven, Devs.fawn, Devs.captain, Devs.Nuckyz, Devs.AutumnVN],
    description: "Allows you to stream in nitro quality, send fake emojis/stickers and use client themes.",
    dependencies: ["MessageEventsAPI"],

    settings,

    patches: [
        {
            find: ".PREMIUM_LOCKED;",
            predicate: () => settings.store.enableEmojiBypass,
            replacement: [
                {
                    // Create a variable for the intention of listing the emoji
                    match: /(?<=,intention:(\i).+?;)/,
                    replace: (_, intention) => `let fakeNitroIntention=${intention};`
                },
                {
                    // Send the intention of listing the emoji to the nitro permission check functions
                    match: /\.(?:canUseEmojisEverywhere|canUseAnimatedEmojis)\(\i(?=\))/g,
                    replace: '$&,typeof fakeNitroIntention!=="undefined"?fakeNitroIntention:void 0'
                },
                {
                    // Disallow the emoji if the intention doesn't allow it
                    match: /(&&!\i&&)!(\i)(?=\)return \i\.\i\.DISALLOW_EXTERNAL;)/,
                    replace: (_, rest, canUseExternal) => `${rest}(!${canUseExternal}&&(typeof fakeNitroIntention==="undefined"||![${EmojiIntentions.CHAT},${EmojiIntentions.GUILD_STICKER_RELATED_EMOJI}].includes(fakeNitroIntention)))`
                },
                {
                    // Make the emoji always available if the intention allows it
                    match: /if\(!\i\.available/,
                    replace: m => `${m}&&(typeof fakeNitroIntention==="undefined"||![${EmojiIntentions.CHAT},${EmojiIntentions.GUILD_STICKER_RELATED_EMOJI}].includes(fakeNitroIntention))`
                }
            ]
        },
        // Allow emojis and animated emojis to be sent everywhere
        {
            find: "canUseAnimatedEmojis:function",
            predicate: () => settings.store.enableEmojiBypass,
            replacement: {
                match: /((?:canUseEmojisEverywhere|canUseAnimatedEmojis):function\(\i)\){(.+?\))(?=})/g,
                replace: (_, rest, premiumCheck) => `${rest},fakeNitroIntention){${premiumCheck}||fakeNitroIntention==null||[${EmojiIntentions.CHAT},${EmojiIntentions.GUILD_STICKER_RELATED_EMOJI}].includes(fakeNitroIntention)`
            }
        },
        // Allow stickers to be sent everywhere
        {
            find: "canUseCustomStickersEverywhere:function",
            predicate: () => settings.store.enableStickerBypass,
            replacement: {
                match: /canUseCustomStickersEverywhere:function\(\i\){/,
                replace: "$&return true;"
            },
        },
        // Make stickers always available
        {
            find: "\"SENDABLE\"",
            predicate: () => settings.store.enableStickerBypass,
            replacement: {
                match: /(\w+)\.available\?/,
                replace: "true?"
            }
        },
        // Allow streaming with high quality
        {
            find: "canUseHighVideoUploadQuality:function",
            predicate: () => settings.store.enableStreamQualityBypass,
            replacement: [
                "canUseHighVideoUploadQuality",
                "canStreamQuality",
            ].map(func => {
                return {
                    match: new RegExp(`${func}:function\\(\\i(?:,\\i)?\\){`, "g"),
                    replace: "$&return true;"
                };
            })
        },
        // Remove boost requirements to stream with high quality
        {
            find: "STREAM_FPS_OPTION.format",
            predicate: () => settings.store.enableStreamQualityBypass,
            replacement: {
                match: /guildPremiumTier:\i\.\i\.TIER_\d,?/g,
                replace: ""
            }
        },
        // Allow client themes to be changeable
        {
            find: "canUseClientThemes:function",
            replacement: {
                match: /canUseClientThemes:function\(\i\){/,
                replace: "$&return true;"
            }
        },
        {
            find: '"UserSettingsProtoStore"',
            replacement: [
                {
                    // Overwrite incoming connection settings proto with our local settings
                    match: /CONNECTION_OPEN:function\((\i)\){/,
                    replace: (m, props) => `${m}$self.handleProtoChange(${props}.userSettingsProto,${props}.user);`
                },
                {
                    // Overwrite non local proto changes with our local settings
                    match: /let{settings:/,
                    replace: "arguments[0].local||$self.handleProtoChange(arguments[0].settings.proto);$&"
                }
            ]
        },
        // Call our function to handle changing the gradient theme when selecting a new one
        {
            find: ",updateTheme(",
            replacement: {
                match: /(function \i\(\i\){let{backgroundGradientPresetId:(\i).+?)(\i\.\i\.updateAsync.+?theme=(.+?),.+?},\i\))/,
                replace: (_, rest, backgroundGradientPresetId, originalCall, theme) => `${rest}$self.handleGradientThemeSelect(${backgroundGradientPresetId},${theme},()=>${originalCall});`
            }
        },
        {
            find: '["strong","em","u","text","inlineCode","s","spoiler"]',
            replacement: [
                {
                    // Call our function to decide whether the emoji link should be kept or not
                    predicate: () => settings.store.transformEmojis,
                    match: /1!==(\i)\.length\|\|1!==\i\.length/,
                    replace: (m, content) => `${m}||$self.shouldKeepEmojiLink(${content}[0])`
                },
                {
                    // Patch the rendered message content to add fake nitro emojis or remove sticker links
                    predicate: () => settings.store.transformEmojis || settings.store.transformStickers,
                    match: /(?=return{hasSpoilerEmbeds:\i,content:(\i)})/,
                    replace: (_, content) => `${content}=$self.patchFakeNitroEmojisOrRemoveStickersLinks(${content},arguments[2]?.formatInline);`
                }
            ]
        },
        {
            find: "renderEmbeds(",
            replacement: [
                {
                    // Call our function to decide whether the embed should be ignored or not
                    predicate: () => settings.store.transformEmojis || settings.store.transformStickers,
                    match: /(renderEmbeds\((\i)\){)(.+?embeds\.map\((\i)=>{)/,
                    replace: (_, rest1, message, rest2, embed) => `${rest1}const fakeNitroMessage=${message};${rest2}if($self.shouldIgnoreEmbed(${embed},fakeNitroMessage))return null;`
                },
                {
                    // Patch the stickers array to add fake nitro stickers
                    predicate: () => settings.store.transformStickers,
                    match: /(?<=renderStickersAccessories\((\i)\){let (\i)=\(0,\i\.\i\)\(\i\).+?;)/,
                    replace: (_, message, stickers) => `${stickers}=$self.patchFakeNitroStickers(${stickers},${message});`
                },
                {
                    // Filter attachments to remove fake nitro stickers or emojis
                    predicate: () => settings.store.transformStickers,
                    match: /renderAttachments\(\i\){let{attachments:(\i).+?;/,
                    replace: (m, attachments) => `${m}${attachments}=$self.filterAttachments(${attachments});`
                }
            ]
        },
        {
            find: ".Messages.STICKER_POPOUT_UNJOINED_PRIVATE_GUILD_DESCRIPTION.format",
            predicate: () => settings.store.transformStickers,
            replacement: [
                {
                    // Export the renderable sticker to be used in the fake nitro sticker notice
                    match: /let{renderableSticker:(\i).{0,250}isGuildSticker.+?channel:\i,/,
                    replace: (m, renderableSticker) => `${m}fakeNitroRenderableSticker:${renderableSticker},`
                },
                {
                    // Add the fake nitro sticker notice
                    match: /(let \i,{sticker:\i,channel:\i,closePopout:\i.+?}=(\i).+?;)(.+?description:)(\i)(?=,sticker:\i)/,
                    replace: (_, rest, props, rest2, reactNode) => `${rest}let{fakeNitroRenderableSticker}=${props};${rest2}$self.addFakeNotice(${FakeNoticeType.Sticker},${reactNode},!!fakeNitroRenderableSticker?.fake)`
                }
            ]
        },
        {
            find: ".EMOJI_UPSELL_POPOUT_MORE_EMOJIS_OPENED,",
            predicate: () => settings.store.transformEmojis,
            replacement: {
                // Export the emoji node to be used in the fake nitro emoji notice
                match: /isDiscoverable:\i,shouldHideRoleSubscriptionCTA:\i,(?<={node:(\i),.+?)/,
                replace: (m, node) => `${m}fakeNitroNode:${node},`
            }
        },
        {
            find: ".Messages.EMOJI_POPOUT_UNJOINED_DISCOVERABLE_GUILD_DESCRIPTION",
            predicate: () => settings.store.transformEmojis,
            replacement: {
                // Add the fake nitro emoji notice
                match: /(?<=emojiDescription:)(\i)(?<=\1=\i\((\i)\).+?)/,
                replace: (_, reactNode, props) => `$self.addFakeNotice(${FakeNoticeType.Emoji},${reactNode},!!${props}?.fakeNitroNode?.fake)`
            }
        },
        // Allow using custom app icons
        {
            find: "canUsePremiumAppIcons:function",
            replacement: {
                match: /canUsePremiumAppIcons:function\(\i\){/,
                replace: "$&return true;"
            }
        },
        // Separate patch for allowing using custom app icons
        {
            find: ".FreemiumAppIconIds.DEFAULT&&(",
            replacement: {
                match: /\i\.\i\.isPremium\(\i\.\i\.getCurrentUser\(\)\)/,
                replace: "true"
            }
        },
        // Make all Soundboard sounds available
        {
            find: 'type:"GUILD_SOUNDBOARD_SOUND_CREATE"',
            replacement: {
                match: /(?<=type:"(?:SOUNDBOARD_SOUNDS_RECEIVED|GUILD_SOUNDBOARD_SOUND_CREATE|GUILD_SOUNDBOARD_SOUND_UPDATE|GUILD_SOUNDBOARD_SOUNDS_UPDATE)".+?available:)\i\.available/g,
                replace: "true"
            }
        }
    ],

    get guildId() {
        return getCurrentGuild()?.id;
    },

    get canUseEmotes() {
        return (UserStore.getCurrentUser().premiumType ?? 0) > 0;
    },

    get canUseStickers() {
        return (UserStore.getCurrentUser().premiumType ?? 0) > 1;
    },

    handleProtoChange(proto: any, user: any) {
        if (proto == null || typeof proto === "string" || !UserSettingsProtoStore || !PreloadedUserSettingsActionCreators || !AppearanceSettingsActionCreators || !ClientThemeSettingsActionsCreators) return;

        const premiumType: number = user?.premium_type ?? UserStore?.getCurrentUser()?.premiumType ?? 0;

        if (premiumType !== 2) {
            proto.appearance ??= AppearanceSettingsActionCreators.create();

            if (UserSettingsProtoStore.settings.appearance?.theme != null) {
                const appearanceSettingsDummy = AppearanceSettingsActionCreators.create({
                    theme: UserSettingsProtoStore.settings.appearance.theme
                });

                proto.appearance.theme = appearanceSettingsDummy.theme;
            }

            if (UserSettingsProtoStore.settings.appearance?.clientThemeSettings?.backgroundGradientPresetId?.value != null) {
                const clientThemeSettingsDummy = ClientThemeSettingsActionsCreators.create({
                    backgroundGradientPresetId: {
                        value: UserSettingsProtoStore.settings.appearance.clientThemeSettings.backgroundGradientPresetId.value
                    }
                });

                proto.appearance.clientThemeSettings ??= clientThemeSettingsDummy;
                proto.appearance.clientThemeSettings.backgroundGradientPresetId = clientThemeSettingsDummy.backgroundGradientPresetId;
            }
        }
    },

    handleGradientThemeSelect(backgroundGradientPresetId: number | undefined, theme: number, original: () => void) {
        const premiumType = UserStore?.getCurrentUser()?.premiumType ?? 0;
        if (premiumType === 2 || backgroundGradientPresetId == null) return original();

        if (!PreloadedUserSettingsActionCreators || !AppearanceSettingsActionCreators || !ClientThemeSettingsActionsCreators || !ProtoUtils) return;

        const currentAppearanceSettings = PreloadedUserSettingsActionCreators.getCurrentValue().appearance;

        const newAppearanceProto = currentAppearanceSettings != null
            ? AppearanceSettingsActionCreators.fromBinary(AppearanceSettingsActionCreators.toBinary(currentAppearanceSettings), ProtoUtils.BINARY_READ_OPTIONS)
            : AppearanceSettingsActionCreators.create();

        newAppearanceProto.theme = theme;

        const clientThemeSettingsDummy = ClientThemeSettingsActionsCreators.create({
            backgroundGradientPresetId: {
                value: backgroundGradientPresetId
            }
        });

        newAppearanceProto.clientThemeSettings ??= clientThemeSettingsDummy;
        newAppearanceProto.clientThemeSettings.backgroundGradientPresetId = clientThemeSettingsDummy.backgroundGradientPresetId;

        const proto = PreloadedUserSettingsActionCreators.ProtoClass.create();
        proto.appearance = newAppearanceProto;

        FluxDispatcher.dispatch({
            type: "USER_SETTINGS_PROTO_UPDATE",
            local: true,
            partial: true,
            settings: {
                type: 1,
                proto
            }
        });
    },

    trimContent(content: Array<any>) {
        const firstContent = content[0];
        if (typeof firstContent === "string") {
            content[0] = firstContent.trimStart();
            content[0] || content.shift();
        } else if (typeof firstContent?.props?.children === "string") {
            firstContent.props.children = firstContent.props.children.trimStart();
            firstContent.props.children || content.shift();
        }

        const lastIndex = content.length - 1;
        const lastContent = content[lastIndex];
        if (typeof lastContent === "string") {
            content[lastIndex] = lastContent.trimEnd();
            content[lastIndex] || content.pop();
        } else if (typeof lastContent?.props?.children === "string") {
            lastContent.props.children = lastContent.props.children.trimEnd();
            lastContent.props.children || content.pop();
        }
    },

    clearEmptyArrayItems(array: Array<any>) {
        return array.filter(item => item != null);
    },

    ensureChildrenIsArray(child: ReactElement) {
        if (!Array.isArray(child.props.children)) child.props.children = [child.props.children];
    },

    patchFakeNitroEmojisOrRemoveStickersLinks(content: Array<any>, inline: boolean) {
        // If content has more than one child or it's a single ReactElement like a header, list or span
        if ((content.length > 1 || typeof content[0]?.type === "string") && !settings.store.transformCompoundSentence) return content;

        let nextIndex = content.length;

        const transformLinkChild = (child: ReactElement) => {
            if (settings.store.transformEmojis) {
                const fakeNitroMatch = child.props.href.match(fakeNitroEmojiRegex);
                if (fakeNitroMatch) {
                    let url: URL | null = null;
                    try {
                        url = new URL(child.props.href);
                    } catch { }

                    const emojiName = EmojiStore.getCustomEmojiById(fakeNitroMatch[1])?.name ?? url?.searchParams.get("name") ?? "FakeNitroEmoji";

                    return Parser.defaultRules.customEmoji.react({
                        jumboable: !inline && content.length === 1 && typeof content[0].type !== "string",
                        animated: fakeNitroMatch[2] === "gif",
                        emojiId: fakeNitroMatch[1],
                        name: emojiName,
                        fake: true
                    }, void 0, { key: String(nextIndex++) });
                }
            }

            if (settings.store.transformStickers) {
                if (fakeNitroStickerRegex.test(child.props.href)) return null;

                const gifMatch = child.props.href.match(fakeNitroGifStickerRegex);
                if (gifMatch) {
                    // There is no way to differentiate a regular gif attachment from a fake nitro animated sticker, so we check if the StickerStore contains the id of the fake sticker
                    if (StickerStore.getStickerById(gifMatch[1])) return null;
                }
            }

            return child;
        };

        const transformChild = (child: ReactElement) => {
            if (child?.props?.trusted != null) return transformLinkChild(child);
            if (child?.props?.children != null) {
                if (!Array.isArray(child.props.children)) {
                    child.props.children = modifyChild(child.props.children);
                    return child;
                }

                child.props.children = modifyChildren(child.props.children);
                if (child.props.children.length === 0) return null;
                return child;
            }

            return child;
        };

        const modifyChild = (child: ReactElement) => {
            const newChild = transformChild(child);

            if (newChild?.type === "ul" || newChild?.type === "ol") {
                this.ensureChildrenIsArray(newChild);
                if (newChild.props.children.length === 0) return null;

                let listHasAnItem = false;
                for (const [index, child] of newChild.props.children.entries()) {
                    if (child == null) {
                        delete newChild.props.children[index];
                        continue;
                    }

                    this.ensureChildrenIsArray(child);
                    if (child.props.children.length > 0) listHasAnItem = true;
                    else delete newChild.props.children[index];
                }

                if (!listHasAnItem) return null;

                newChild.props.children = this.clearEmptyArrayItems(newChild.props.children);
            }

            return newChild;
        };

        const modifyChildren = (children: Array<ReactElement>) => {
            for (const [index, child] of children.entries()) children[index] = modifyChild(child);

            children = this.clearEmptyArrayItems(children);

            return children;
        };

        try {
            const newContent = modifyChildren(lodash.cloneDeep(content));
            this.trimContent(newContent);

            return newContent;
        } catch (err) {
            new Logger("FakeNitro").error(err);
            return content;
        }
    },

    patchFakeNitroStickers(stickers: Array<any>, message: Message) {
        const itemsToMaybePush: Array<string> = [];

        const contentItems = message.content.split(/\s/);
        if (settings.store.transformCompoundSentence) itemsToMaybePush.push(...contentItems);
        else if (contentItems.length === 1) itemsToMaybePush.push(contentItems[0]);

        itemsToMaybePush.push(...message.attachments.filter(attachment => attachment.content_type === "image/gif").map(attachment => attachment.url));

        for (const item of itemsToMaybePush) {
            if (!settings.store.transformCompoundSentence && !item.startsWith("http") && !hyperLinkRegex.test(item)) continue;

            const imgMatch = item.match(fakeNitroStickerRegex);
            if (imgMatch) {
                let url: URL | null = null;
                try {
                    url = new URL(item);
                } catch { }

                const stickerName = StickerStore.getStickerById(imgMatch[1])?.name ?? url?.searchParams.get("name") ?? "FakeNitroSticker";
                stickers.push({
                    format_type: 1,
                    id: imgMatch[1],
                    name: stickerName,
                    fake: true
                });

                continue;
            }

            const gifMatch = item.match(fakeNitroGifStickerRegex);
            if (gifMatch) {
                if (!StickerStore.getStickerById(gifMatch[1])) continue;

                const stickerName = StickerStore.getStickerById(gifMatch[1])?.name ?? "FakeNitroSticker";
                stickers.push({
                    format_type: 2,
                    id: gifMatch[1],
                    name: stickerName,
                    fake: true
                });
            }
        }

        return stickers;
    },

    shouldIgnoreEmbed(embed: Message["embeds"][number], message: Message) {
        const contentItems = message.content.split(/\s/);
        if (contentItems.length > 1 && !settings.store.transformCompoundSentence) return false;

        switch (embed.type) {
            case "image": {
                if (
                    !settings.store.transformCompoundSentence
                    && !contentItems.some(item => item === embed.url! || item.match(hyperLinkRegex)?.[1] === embed.url!)
                ) return false;

                if (settings.store.transformEmojis) {
                    if (fakeNitroEmojiRegex.test(embed.url!)) return true;
                }

                if (settings.store.transformStickers) {
                    if (fakeNitroStickerRegex.test(embed.url!)) return true;

                    const gifMatch = embed.url!.match(fakeNitroGifStickerRegex);
                    if (gifMatch) {
                        // There is no way to differentiate a regular gif attachment from a fake nitro animated sticker, so we check if the StickerStore contains the id of the fake sticker
                        if (StickerStore.getStickerById(gifMatch[1])) return true;
                    }
                }

                break;
            }
        }

        return false;
    },

    filterAttachments(attachments: Message["attachments"]) {
        return attachments.filter(attachment => {
            if (attachment.content_type !== "image/gif") return true;

            const match = attachment.url.match(fakeNitroGifStickerRegex);
            if (match) {
                // There is no way to differentiate a regular gif attachment from a fake nitro animated sticker, so we check if the StickerStore contains the id of the fake sticker
                if (StickerStore.getStickerById(match[1])) return false;
            }

            return true;
        });
    },

    shouldKeepEmojiLink(link: any) {
        return link.target && fakeNitroEmojiRegex.test(link.target);
    },

    addFakeNotice(type: FakeNoticeType, node: Array<ReactNode>, fake: boolean) {
        if (!fake) return node;

        node = Array.isArray(node) ? node : [node];

        switch (type) {
            case FakeNoticeType.Sticker: {
                node.push(" This is a FakeNitro sticker and renders like a real sticker only for you. Appears as a link to non-plugin users.");

                return node;
            }
            case FakeNoticeType.Emoji: {
                node.push(" This is a FakeNitro emoji and renders like a real emoji only for you. Appears as a link to non-plugin users.");

                return node;
            }
        }
    },

    getStickerLink(stickerId: string) {
        return `https://media.discordapp.net/stickers/${stickerId}.png?size=${settings.store.stickerSize}`;
    },

    async sendAnimatedSticker(stickerLink: string, stickerId: string, channelId: string) {
        const { parseURL } = importApngJs();

        const { frames, width, height } = await parseURL(stickerLink);

        const gif = GIFEncoder();
        const resolution = settings.store.stickerSize;

        const canvas = document.createElement("canvas");
        canvas.width = resolution;
        canvas.height = resolution;

        const ctx = canvas.getContext("2d", {
            willReadFrequently: true
        })!;

        const scale = resolution / Math.max(width, height);
        ctx.scale(scale, scale);

        let previousFrameData: ImageData;

        for (const frame of frames) {
            const { left, top, width, height, img, delay, blendOp, disposeOp } = frame;

            previousFrameData = ctx.getImageData(left, top, width, height);

            if (blendOp === ApngBlendOp.SOURCE) {
                ctx.clearRect(left, top, width, height);
            }

            ctx.drawImage(img, left, top, width, height);

            const { data } = ctx.getImageData(0, 0, resolution, resolution);

            const palette = quantize(data, 256);
            const index = applyPalette(data, palette);

            gif.writeFrame(index, resolution, resolution, {
                transparent: true,
                palette,
                delay
            });

            if (disposeOp === ApngDisposeOp.BACKGROUND) {
                ctx.clearRect(left, top, width, height);
            } else if (disposeOp === ApngDisposeOp.PREVIOUS) {
                ctx.putImageData(previousFrameData, left, top);
            }
        }

        gif.finish();

        const file = new File([gif.bytesView()], `${stickerId}.gif`, { type: "image/gif" });
        UploadHandler.promptToUpload([file], ChannelStore.getChannel(channelId), DRAFT_TYPE);
    },

    canUseEmote(e: CustomEmoji, channelId: string) {
        if (e.require_colons === false) return true;
        if (e.available === false) return false;

        if (this.canUseEmotes)
            return e.guildId === this.guildId || hasExternalEmojiPerms(channelId);
        else
            return !e.animated && e.guildId === this.guildId;
    },

    start() {
        const s = settings.store;

        if (!s.enableEmojiBypass && !s.enableStickerBypass) {
            return;
        }

        function getWordBoundary(origStr: string, offset: number) {
            return (!origStr[offset] || /\s/.test(origStr[offset])) ? "" : " ";
        }

        function cannotEmbedNotice() {
            return new Promise<boolean>(resolve => {
                Alerts.show({
                    title: "Hold on!",
                    body: <div>
                        <Forms.FormText>
                            You are trying to send/edit a message that contains a FakeNitro emoji or sticker,
                            however you do not have permissions to embed links in the current channel.
                            Are you sure you want to send this message? Your FakeNitro items will appear as a link only.
                        </Forms.FormText>
                        <Forms.FormText type={Forms.FormText.Types.DESCRIPTION}>
                            You can disable this notice in the plugin settings.
                        </Forms.FormText>
                    </div>,
                    confirmText: "Send Anyway",
                    cancelText: "Cancel",
                    secondaryConfirmText: "Do not show again",
                    onConfirm: () => resolve(true),
                    onCloseCallback: () => setImmediate(() => resolve(false)),
                    onConfirmSecondary() {
                        settings.store.disableEmbedPermissionCheck = true;
                        resolve(true);
                    }
                });
            });
        }

        this.preSend = addPreSendListener(async (channelId, messageObj, extra) => {
            const { guildId } = this;

            let hasBypass = false;

            stickerBypass: {
                if (!s.enableStickerBypass)
                    break stickerBypass;

                const sticker = StickerStore.getStickerById(extra.stickers?.[0]!);
                if (!sticker)
                    break stickerBypass;

                // Discord Stickers are now free yayyy!! :D
                if ("pack_id" in sticker)
                    break stickerBypass;

                const canUseStickers = this.canUseStickers && hasExternalStickerPerms(channelId);
                if (sticker.available !== false && (canUseStickers || sticker.guild_id === guildId))
                    break stickerBypass;

                // [12/12/2023]
                // Work around an annoying bug where getStickerLink will return StickerType.GIF,
                // but will give us a normal non animated png for no reason
                // TODO: Remove this workaround when it's not needed anymore
                let link = this.getStickerLink(sticker.id);
                if (sticker.format_type === StickerType.GIF && link.includes(".png")) {
                    link = link.replace(".png", ".gif");
                }

                if (sticker.format_type === StickerType.APNG) {
                    if (!hasAttachmentPerms(channelId)) {
                        Alerts.show({
                            title: "Hold on!",
                            body: <div>
                                <Forms.FormText>
                                    You cannot send this message because it contains an animated FakeNitro sticker,
                                    and you do not have permissions to attach files in the current channel. Please remove the sticker to proceed.
                                </Forms.FormText>
                            </div>
                        });
                    } else {
                        this.sendAnimatedSticker(link, sticker.id, channelId);
                    }

                    return { cancel: true };
                } else {
                    hasBypass = true;

                    const url = new URL(link);
                    url.searchParams.set("name", sticker.name);

                    const linkText = s.hyperLinkText.replaceAll("{{NAME}}", sticker.name);

                    messageObj.content += `${getWordBoundary(messageObj.content, messageObj.content.length - 1)}${s.useHyperLinks ? `[${linkText}](${url})` : url}`;
                    extra.stickers!.length = 0;
                }
            }

            if (s.enableEmojiBypass) {
                for (const emoji of messageObj.validNonShortcutEmojis) {
                    if (this.canUseEmote(emoji, channelId)) continue;

                    hasBypass = true;

                    const emojiString = `<${emoji.animated ? "a" : ""}:${emoji.originalName || emoji.name}:${emoji.id}>`;

                    const url = new URL(IconUtils.getEmojiURL({ id: emoji.id, animated: emoji.animated, size: s.emojiSize }));
                    url.searchParams.set("size", s.emojiSize.toString());
                    url.searchParams.set("name", emoji.name);

                    const linkText = s.hyperLinkText.replaceAll("{{NAME}}", emoji.name);

                    messageObj.content = messageObj.content.replace(emojiString, (match, offset, origStr) => {
                        return `${getWordBoundary(origStr, offset - 1)}${s.useHyperLinks ? `[${linkText}](${url})` : url}${getWordBoundary(origStr, offset + match.length)}`;
                    });
                }
            }

            if (hasBypass && !s.disableEmbedPermissionCheck && !hasEmbedPerms(channelId)) {
                if (!await cannotEmbedNotice()) {
                    return { cancel: true };
                }
            }

            return { cancel: false };
        });

        this.preEdit = addPreEditListener(async (channelId, __, messageObj) => {
            if (!s.enableEmojiBypass) return;

            let hasBypass = false;

            messageObj.content = messageObj.content.replace(/(?<!\\)<a?:(?:\w+):(\d+)>/ig, (emojiStr, emojiId, offset, origStr) => {
                const emoji = EmojiStore.getCustomEmojiById(emojiId);
                if (emoji == null) return emojiStr;
                if (this.canUseEmote(emoji, channelId)) return emojiStr;

                hasBypass = true;

                const url = new URL(IconUtils.getEmojiURL({ id: emoji.id, animated: emoji.animated, size: s.emojiSize }));
                url.searchParams.set("size", s.emojiSize.toString());
                url.searchParams.set("name", emoji.name);

                const linkText = s.hyperLinkText.replaceAll("{{NAME}}", emoji.name);

                return `${getWordBoundary(origStr, offset - 1)}${s.useHyperLinks ? `[${linkText}](${url})` : url}${getWordBoundary(origStr, offset + emojiStr.length)}`;
            });

            if (hasBypass && !s.disableEmbedPermissionCheck && !hasEmbedPerms(channelId)) {
                if (!await cannotEmbedNotice()) {
                    return { cancel: true };
                }
            }

            return { cancel: false };
        });
    },

    stop() {
        removePreSendListener(this.preSend);
        removePreEditListener(this.preEdit);
    }
});<|MERGE_RESOLUTION|>--- conflicted
+++ resolved
@@ -23,14 +23,9 @@
 import { getCurrentGuild } from "@utils/discord";
 import { Logger } from "@utils/Logger";
 import definePlugin, { OptionType } from "@utils/types";
-<<<<<<< HEAD
-import { findByProps, findStore,proxyLazyWebpack } from "@webpack";
-import { Alerts, ChannelStore, EmojiStore, FluxDispatcher, Forms, lodash, Parser, PermissionsBits, PermissionStore, UploadHandler, UserSettingsActionCreators, UserStore } from "@webpack/common";
-=======
-import { findByPropsLazy, findStoreLazy, proxyLazyWebpack } from "@webpack";
+import { findByProps, findStore, proxyLazyWebpack } from "@webpack";
 import { Alerts, ChannelStore, EmojiStore, FluxDispatcher, Forms, IconUtils, lodash, Parser, PermissionsBits, PermissionStore, UploadHandler, UserSettingsActionCreators, UserStore } from "@webpack/common";
 import type { CustomEmoji } from "@webpack/types";
->>>>>>> 85d6d74a
 import type { Message } from "discord-types/general";
 import { applyPalette, GIFEncoder, quantize } from "gifenc";
 import type { ReactElement, ReactNode } from "react";
