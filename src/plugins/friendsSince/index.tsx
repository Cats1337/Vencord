/*
 * Vencord, a Discord client mod
 * Copyright (c) 2024 Vendicated and contributors
 * SPDX-License-Identifier: GPL-3.0-or-later
 */

import ErrorBoundary from "@components/ErrorBoundary";
import { Devs } from "@utils/constants";
import { getCurrentChannel } from "@utils/discord";
import definePlugin from "@utils/types";
<<<<<<< HEAD
import { findByProps } from "@webpack";
import { React, RelationshipStore } from "@webpack/common";

const { Heading, Text } = findByProps("Heading", "Text");
const container = findByProps("memberSinceContainer");
const { getCreatedAtDate } = findByProps("getCreatedAtDate");
const clydeMoreInfo = findByProps("clydeMoreInfo");
const locale = findByProps("getLocale");
const lastSection = findByProps("lastSection");
=======
import { findByPropsLazy } from "@webpack";
import { Heading, React, RelationshipStore, Text } from "@webpack/common";

const container = findByPropsLazy("memberSinceWrapper");
const { getCreatedAtDate } = findByPropsLazy("getCreatedAtDate");
const clydeMoreInfo = findByPropsLazy("clydeMoreInfo");
const locale = findByPropsLazy("getLocale");
const lastSection = findByPropsLazy("lastSection");
>>>>>>> 85d6d74a

export default definePlugin({
    name: "FriendsSince",
    description: "Shows when you became friends with someone in the user popout",
    authors: [Devs.Elvyra],
    patches: [
        {
            find: ".AnalyticsSections.USER_PROFILE}",
            replacement: {
                match: /\i.default,\{userId:(\i.id).{0,30}}\)/,
                replace: "$&,$self.friendsSince({ userId: $1 })"
            }
        },
        {
            find: ".UserPopoutUpsellSource.PROFILE_PANEL,",
            replacement: {
                match: /\i.default,\{userId:(\i)}\)/,
                replace: "$&,$self.friendsSince({ userId: $1 })"
            }
        }
    ],

    friendsSince: ErrorBoundary.wrap(({ userId }: { userId: string; }) => {
        const friendsSince = RelationshipStore.getSince(userId);
        if (!friendsSince) return null;

        return (
            <div className={lastSection.section}>
                <Heading variant="eyebrow" className={clydeMoreInfo.title}>
                    Friends Since
                </Heading>

                <div className={container.memberSinceWrapper}>
                    {!!getCurrentChannel()?.guild_id && (
                        <svg
                            aria-hidden="true"
                            width="16"
                            height="16"
                            viewBox="0 0 24 24"
                            fill="var(--interactive-normal)"
                        >
                            <path d="M13 10a4 4 0 1 0 0-8 4 4 0 0 0 0 8Z" />
                            <path d="M3 5v-.75C3 3.56 3.56 3 4.25 3s1.24.56 1.33 1.25C6.12 8.65 9.46 12 13 12h1a8 8 0 0 1 8 8 2 2 0 0 1-2 2 .21.21 0 0 1-.2-.15 7.65 7.65 0 0 0-1.32-2.3c-.15-.2-.42-.06-.39.17l.25 2c.02.15-.1.28-.25.28H9a2 2 0 0 1-2-2v-2.22c0-1.57-.67-3.05-1.53-4.37A15.85 15.85 0 0 1 3 5Z" />
                        </svg>
                    )}
                    <Text variant="text-sm/normal" className={clydeMoreInfo.body}>
                        {getCreatedAtDate(friendsSince, locale.getLocale())}
                    </Text>
                </div>
            </div>
        );
    }, { noop: true })
});
<|MERGE_RESOLUTION|>--- conflicted
+++ resolved
@@ -8,26 +8,14 @@
 import { Devs } from "@utils/constants";
 import { getCurrentChannel } from "@utils/discord";
 import definePlugin from "@utils/types";
-<<<<<<< HEAD
 import { findByProps } from "@webpack";
-import { React, RelationshipStore } from "@webpack/common";
+import { Heading, React, RelationshipStore, Text } from "@webpack/common";
 
-const { Heading, Text } = findByProps("Heading", "Text");
-const container = findByProps("memberSinceContainer");
+const container = findByProps("memberSinceWrapper");
 const { getCreatedAtDate } = findByProps("getCreatedAtDate");
 const clydeMoreInfo = findByProps("clydeMoreInfo");
 const locale = findByProps("getLocale");
 const lastSection = findByProps("lastSection");
-=======
-import { findByPropsLazy } from "@webpack";
-import { Heading, React, RelationshipStore, Text } from "@webpack/common";
-
-const container = findByPropsLazy("memberSinceWrapper");
-const { getCreatedAtDate } = findByPropsLazy("getCreatedAtDate");
-const clydeMoreInfo = findByPropsLazy("clydeMoreInfo");
-const locale = findByPropsLazy("getLocale");
-const lastSection = findByPropsLazy("lastSection");
->>>>>>> 85d6d74a
 
 export default definePlugin({
     name: "FriendsSince",
