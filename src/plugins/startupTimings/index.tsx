/*
 * Vencord, a modification for Discord's desktop app
 * Copyright (c) 2022 Vendicated and contributors
 *
 * This program is free software: you can redistribute it and/or modify
 * it under the terms of the GNU General Public License as published by
 * the Free Software Foundation, either version 3 of the License, or
 * (at your option) any later version.
 *
 * This program is distributed in the hope that it will be useful,
 * but WITHOUT ANY WARRANTY; without even the implied warranty of
 * MERCHANTABILITY or FITNESS FOR A PARTICULAR PURPOSE.  See the
 * GNU General Public License for more details.
 *
 * You should have received a copy of the GNU General Public License
 * along with this program.  If not, see <https://www.gnu.org/licenses/>.
*/

import { Devs } from "@utils/constants";
import definePlugin from "@utils/types";

import StartupTimingPage from "./StartupTimingPage";

export default definePlugin({
    name: "StartupTimings",
    description: "Adds Startup Timings to the Settings menu",
    authors: [Devs.Megu],
    patches: [{
        find: "UserSettingsSections.PAYMENT_FLOW_MODAL_TEST_PAGE,",
        replacement: {
            match: /{section:\i\.UserSettingsSections\.PAYMENT_FLOW_MODAL_TEST_PAGE/,
            replace: '{section:"StartupTimings",label:"Startup Timings",element:$self.StartupTimingPage},$&'
        }
    }],
<<<<<<< HEAD

=======
>>>>>>> 85d6d74a
    StartupTimingPage
});<|MERGE_RESOLUTION|>--- conflicted
+++ resolved
@@ -32,9 +32,5 @@
             replace: '{section:"StartupTimings",label:"Startup Timings",element:$self.StartupTimingPage},$&'
         }
     }],
-<<<<<<< HEAD
-
-=======
->>>>>>> 85d6d74a
     StartupTimingPage
 });