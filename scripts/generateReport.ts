--- conflicted
+++ resolved
@@ -314,7 +314,91 @@
             });
         });
 
-<<<<<<< HEAD
+        let wreq: typeof Vencord.Webpack.wreq;
+
+        const { canonicalizeMatch, Logger } = Vencord.Util;
+
+        const validChunks = new Set<string>();
+        const invalidChunks = new Set<string>();
+
+        let chunksSearchingResolve: (value: void | PromiseLike<void>) => void;
+        const chunksSearchingDone = new Promise<void>(r => chunksSearchingResolve = r);
+
+        // True if resolved, false otherwise
+        const chunksSearchPromises = [] as Array<() => boolean>;
+        const lazyChunkRegex = canonicalizeMatch(/Promise\.all\((\[\i\.\i\(".+?"\).+?\])\).then\(\i\.bind\(\i,"(.+?)"\)\)/g);
+        const chunkIdsRegex = canonicalizeMatch(/\("(.+?)"\)/g);
+
+        async function searchAndLoadLazyChunks(factoryCode: string) {
+            const lazyChunks = factoryCode.matchAll(lazyChunkRegex);
+            const validChunkGroups = new Set<[chunkIds: string[], entryPoint: string]>();
+
+            await Promise.all(Array.from(lazyChunks).map(async ([, rawChunkIds, entryPoint]) => {
+                const chunkIds = Array.from(rawChunkIds.matchAll(chunkIdsRegex)).map(m => m[1]);
+                if (chunkIds.length === 0) return;
+
+                let invalidChunkGroup = false;
+
+                for (const id of chunkIds) {
+                    if (wreq.u(id) == null || wreq.u(id) === "undefined.js") continue;
+
+                    const isWasm = await fetch(wreq.p + wreq.u(id))
+                        .then(r => r.text())
+                        .then(t => t.includes(".module.wasm") || !t.includes("(this.webpackChunkdiscord_app=this.webpackChunkdiscord_app||[]).push"));
+
+                    if (isWasm) {
+                        invalidChunks.add(id);
+                        invalidChunkGroup = true;
+                        continue;
+                    }
+
+                    validChunks.add(id);
+                }
+
+                if (!invalidChunkGroup) {
+                    validChunkGroups.add([chunkIds, entryPoint]);
+                }
+            }));
+
+            // Loads all found valid chunk groups
+            await Promise.all(
+                Array.from(validChunkGroups)
+                    .map(([chunkIds]) =>
+                        Promise.all(chunkIds.map(id => wreq.e(id as any).catch(() => { })))
+                    )
+            );
+
+            // Requires the entry points for all valid chunk groups
+            for (const [, entryPoint] of validChunkGroups) {
+                try {
+                    if (wreq.m[entryPoint]) wreq(entryPoint as any);
+                } catch (err) {
+                    console.error(err);
+                }
+            }
+
+            // setImmediate to only check if all chunks were loaded after this function resolves
+            // We check if all chunks were loaded every time a factory is loaded
+            // If we are still looking for chunks in the other factories, the array will have that factory's chunk search promise not resolved
+            // But, if all chunk search promises are resolved, this means we found every lazy chunk loaded by Discord code and manually loaded them
+            setTimeout(() => {
+                let allResolved = true;
+
+                for (let i = 0; i < chunksSearchPromises.length; i++) {
+                    const isResolved = chunksSearchPromises[i]();
+
+                    if (isResolved) {
+                        // Remove finished promises to avoid having to iterate through a huge array everytime
+                        chunksSearchPromises.splice(i--, 1);
+                    } else {
+                        allResolved = false;
+                    }
+                }
+
+                if (allResolved) chunksSearchingResolve();
+            }, 0);
+        }
+
         Vencord.Webpack.waitFor(
             Vencord.Webpack.filters.byProps("loginToken"),
             m => {
@@ -323,104 +407,6 @@
             }
         );
 
-        // Force load all chunks
-        Vencord.Webpack.onceReady.then(() => setTimeout(async () => {
-            console.log("[PUP_DEBUG]", "Webpack is ready!");
-=======
-        let wreq: typeof Vencord.Webpack.wreq;
->>>>>>> 85d6d74a
-
-        const { canonicalizeMatch, Logger } = Vencord.Util;
-
-        const validChunks = new Set<string>();
-        const invalidChunks = new Set<string>();
-
-        let chunksSearchingResolve: (value: void | PromiseLike<void>) => void;
-        const chunksSearchingDone = new Promise<void>(r => chunksSearchingResolve = r);
-
-        // True if resolved, false otherwise
-        const chunksSearchPromises = [] as Array<() => boolean>;
-        const lazyChunkRegex = canonicalizeMatch(/Promise\.all\((\[\i\.\i\(".+?"\).+?\])\).then\(\i\.bind\(\i,"(.+?)"\)\)/g);
-        const chunkIdsRegex = canonicalizeMatch(/\("(.+?)"\)/g);
-
-        async function searchAndLoadLazyChunks(factoryCode: string) {
-            const lazyChunks = factoryCode.matchAll(lazyChunkRegex);
-            const validChunkGroups = new Set<[chunkIds: string[], entryPoint: string]>();
-
-            await Promise.all(Array.from(lazyChunks).map(async ([, rawChunkIds, entryPoint]) => {
-                const chunkIds = Array.from(rawChunkIds.matchAll(chunkIdsRegex)).map(m => m[1]);
-                if (chunkIds.length === 0) return;
-
-                let invalidChunkGroup = false;
-
-                for (const id of chunkIds) {
-                    if (wreq.u(id) == null || wreq.u(id) === "undefined.js") continue;
-
-                    const isWasm = await fetch(wreq.p + wreq.u(id))
-                        .then(r => r.text())
-                        .then(t => t.includes(".module.wasm") || !t.includes("(this.webpackChunkdiscord_app=this.webpackChunkdiscord_app||[]).push"));
-
-                    if (isWasm) {
-                        invalidChunks.add(id);
-                        invalidChunkGroup = true;
-                        continue;
-                    }
-
-                    validChunks.add(id);
-                }
-
-                if (!invalidChunkGroup) {
-                    validChunkGroups.add([chunkIds, entryPoint]);
-                }
-            }));
-
-            // Loads all found valid chunk groups
-            await Promise.all(
-                Array.from(validChunkGroups)
-                    .map(([chunkIds]) =>
-                        Promise.all(chunkIds.map(id => wreq.e(id as any).catch(() => { })))
-                    )
-            );
-
-            // Requires the entry points for all valid chunk groups
-            for (const [, entryPoint] of validChunkGroups) {
-                try {
-                    if (wreq.m[entryPoint]) wreq(entryPoint as any);
-                } catch (err) {
-                    console.error(err);
-                }
-            }
-
-            // setImmediate to only check if all chunks were loaded after this function resolves
-            // We check if all chunks were loaded every time a factory is loaded
-            // If we are still looking for chunks in the other factories, the array will have that factory's chunk search promise not resolved
-            // But, if all chunk search promises are resolved, this means we found every lazy chunk loaded by Discord code and manually loaded them
-            setTimeout(() => {
-                let allResolved = true;
-
-                for (let i = 0; i < chunksSearchPromises.length; i++) {
-                    const isResolved = chunksSearchPromises[i]();
-
-                    if (isResolved) {
-                        // Remove finished promises to avoid having to iterate through a huge array everytime
-                        chunksSearchPromises.splice(i--, 1);
-                    } else {
-                        allResolved = false;
-                    }
-                }
-
-                if (allResolved) chunksSearchingResolve();
-            }, 0);
-        }
-
-        Vencord.Webpack.waitFor(
-            "loginToken",
-            m => {
-                console.log("[PUP_DEBUG]", "Logging in with token...");
-                m.loginToken(token);
-            }
-        );
-
         Vencord.Webpack.beforeInitListeners.add(async webpackRequire => {
             console.log("[PUP_DEBUG]", "Loading all chunks...");
 
@@ -450,12 +436,6 @@
         // All chunks Discord has mapped to asset files, even if they are not used anymore
         const allChunks = [] as string[];
 
-<<<<<<< HEAD
-            for (const [searchType, args] of [...Vencord.Webpack.webpackSearchHistory]) {
-                let method = searchType as string;
-
-                if (searchType === "waitFor") method = "cacheFind";
-=======
         // Matches "id" or id:
         for (const currentMatch of wreq!.u.toString().matchAll(/(?:"(\d+?)")|(?:(\d+?):)/g)) {
             const id = currentMatch[1] ?? currentMatch[2];
@@ -463,38 +443,9 @@
 
             allChunks.push(id);
         }
->>>>>>> 85d6d74a
 
         if (allChunks.length === 0) throw new Error("Failed to get all chunks");
 
-<<<<<<< HEAD
-                    if (method === "proxyLazyWebpack" || method === "LazyComponentWebpack") {
-                        const [factory] = args;
-                        result = factory();
-                        if (result != null && "$$vencordGetter" in result) result = result.$$vencordGetter();
-                    } else if (method === "extractAndLoadChunks") {
-                        const [code, matcher] = args;
-
-                        const module = Vencord.Webpack.findModuleFactory(...code);
-                        if (module) result = module.toString().match(Vencord.Util.canonicalizeMatch(matcher));
-                    } else {
-                        // @ts-ignore
-                        result = Vencord.Webpack[method](...args);
-
-                        // If the result is our Proxy or ComponentWrapper, this means the search failed
-                        if (result != null && result[Vencord.Util.proxyInnerGet] != null) result = undefined;
-                        if (result != null && "$$vencordGetter" in result) result = undefined;
-                    }
-
-                    if (result == null) throw "a rock at ben shapiro";
-                } catch (e) {
-                    let logMessage = searchType;
-                    const parsedArgs: any[] = "$$vencordProps" in args[0] ? args[0].$$vencordProps : args;
-
-                    if (!("$$vencordProps" in args[0]) && searchType === "waitFor" || searchType === "find" || searchType === "findComponent" || searchType === "proxyLazyWebpack" || searchType === "LazyComponentWebpack") logMessage += `(${parsedArgs[0].toString().slice(0, 147)}...)`;
-                    else if (searchType === "extractAndLoadChunks") logMessage += `([${parsedArgs[0].map(arg => `"${arg}"`).join(", ")}], ${parsedArgs[1].toString()})`;
-                    else logMessage += `(${parsedArgs.map(arg => `"${arg}"`).join(", ")})`;
-=======
         // Chunks that are not loaded (not used) by Discord code anymore
         const chunksLeft = allChunks.filter(id => {
             return !(validChunks.has(id) || invalidChunks.has(id));
@@ -511,7 +462,6 @@
                 if (wreq.m[id]) wreq(id as any);
             }
         }));
->>>>>>> 85d6d74a
 
         console.log("[PUP_DEBUG]", "Finished loading all chunks!");
 
@@ -521,16 +471,10 @@
             }
         }
 
-        for (const [searchType, args] of Vencord.Webpack.lazyWebpackSearchHistory) {
-            let method = searchType;
-
-            if (searchType === "findComponent") method = "find";
-            if (searchType === "findExportedComponent") method = "findByProps";
-            if (searchType === "waitFor" || searchType === "waitForComponent") {
-                if (typeof args[0] === "string") method = "findByProps";
-                else method = "find";
-            }
-            if (searchType === "waitForStore") method = "findStore";
+        for (const [searchType, args] of [...Vencord.Webpack.webpackSearchHistory]) {
+            let method = searchType as string;
+
+            if (searchType === "waitFor") method = "cacheFind";
 
             try {
                 let result: any;
@@ -538,22 +482,29 @@
                 if (method === "proxyLazyWebpack" || method === "LazyComponentWebpack") {
                     const [factory] = args;
                     result = factory();
+                    if (result != null && "$$vencordGetter" in result) result = result.$$vencordGetter();
                 } else if (method === "extractAndLoadChunks") {
                     const [code, matcher] = args;
 
                     const module = Vencord.Webpack.findModuleFactory(...code);
-                    if (module) result = module.toString().match(canonicalizeMatch(matcher));
+                    if (module) result = module.toString().match(Vencord.Util.canonicalizeMatch(matcher));
                 } else {
                     // @ts-ignore
                     result = Vencord.Webpack[method](...args);
-                }
-
-                if (result == null || ("$$vencordInternal" in result && result.$$vencordInternal() == null)) throw "a rock at ben shapiro";
+
+                    // If the result is our Proxy or ComponentWrapper, this means the search failed
+                    if (result != null && result[Vencord.Util.proxyInnerGet] != null) result = undefined;
+                    if (result != null && "$$vencordGetter" in result) result = undefined;
+                }
+
+                if (result == null) throw "a rock at ben shapiro";
             } catch (e) {
                 let logMessage = searchType;
-                if (method === "find" || method === "proxyLazyWebpack" || method === "LazyComponentWebpack") logMessage += `(${args[0].toString().slice(0, 147)}...)`;
-                else if (method === "extractAndLoadChunks") logMessage += `([${args[0].map(arg => `"${arg}"`).join(", ")}], ${args[1].toString()})`;
-                else logMessage += `(${args.map(arg => `"${arg}"`).join(", ")})`;
+                const parsedArgs: any[] = "$$vencordProps" in args[0] ? args[0].$$vencordProps : args;
+
+                if (!("$$vencordProps" in args[0]) && searchType === "waitFor" || searchType === "find" || searchType === "findComponent" || searchType === "proxyLazyWebpack" || searchType === "LazyComponentWebpack") logMessage += `(${parsedArgs[0].toString().slice(0, 147)}...)`;
+                else if (searchType === "extractAndLoadChunks") logMessage += `([${parsedArgs[0].map(arg => `"${arg}"`).join(", ")}], ${parsedArgs[1].toString()})`;
+                else logMessage += `(${parsedArgs.map(arg => `"${arg}"`).join(", ")})`;
 
                 console.log("[PUP_WEBPACK_FIND_FAIL]", logMessage);
             }
